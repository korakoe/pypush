import json
import logging
import os
import threading
import time
from base64 import b64decode, b64encode
from getpass import getpass
from subprocess import PIPE, Popen

from rich.logging import RichHandler

import apns
import ids
import imessage

logging.basicConfig(
    level=logging.NOTSET, format="%(message)s", datefmt="[%X]", handlers=[RichHandler()]
)

# Set sane log levels
logging.getLogger("urllib3").setLevel(logging.WARNING)
logging.getLogger("py.warnings").setLevel(logging.ERROR)  # Ignore warnings from urllib3
logging.getLogger("asyncio").setLevel(logging.WARNING)
logging.getLogger("jelly").setLevel(logging.INFO)
logging.getLogger("nac").setLevel(logging.INFO)
logging.getLogger("apns").setLevel(logging.INFO)
logging.getLogger("albert").setLevel(logging.INFO)
logging.getLogger("ids").setLevel(logging.DEBUG)
logging.getLogger("bags").setLevel(logging.INFO)
logging.getLogger("imessage").setLevel(logging.INFO)

logging.captureWarnings(True)

<<<<<<< HEAD
=======
process = Popen(["git", "rev-parse", "HEAD"], stdout=PIPE)
(commit_hash, err) = process.communicate()
exit_code = process.wait()
commit_hash = commit_hash.decode().strip()

# Try and load config.json
try:
    with open("config.json", "r") as f:
        CONFIG = json.load(f)
except FileNotFoundError:
    CONFIG = {}

# Re-register if the commit hash has changed
if CONFIG.get("commit_hash") != commit_hash:
    logging.warning("pypush commit is different, forcing re-registration...")
    CONFIG["commit_hash"] = commit_hash
    if "id" in CONFIG:
        del CONFIG["id"]

conn = apns.APNSConnection(
    CONFIG.get("push", {}).get("key"), CONFIG.get("push", {}).get("cert")
)

>>>>>>> 3904bf9e

def safe_b64decode(s):
    try:
        return b64decode(s)
    except:
        return None

<<<<<<< HEAD
async def main():
    # Try and load config.json
    try:
        with open("config.json", "r") as f:
            CONFIG = json.load(f)
    except FileNotFoundError:
        CONFIG = {}

    push_creds = apns.PushCredentials(
        CONFIG.get("push", {}).get("key"), CONFIG.get("push", {}).get("cert"), CONFIG.get("push", {}).get("token")
    )

    async with apns.APNSConnection.start(push_creds) as conn:
        conn.set_state(1)
        conn.filter(["com.apple.madrid"])

        user = ids.IDSUser(conn)

        if CONFIG.get("auth", {}).get("cert") is not None:
            auth_keypair = ids._helpers.KeyPair(CONFIG["auth"]["key"], CONFIG["auth"]["cert"])
            user_id = CONFIG["auth"]["user_id"]
            handles = CONFIG["auth"]["handles"]
            user.restore_authentication(auth_keypair, user_id, handles)
        else:
            username = input("Username: ")
            password = getpass("Password: ")

            user.authenticate(username, password)

        user.encryption_identity = ids.identity.IDSIdentity(
            encryption_key=CONFIG.get("encryption", {}).get("rsa_key"),
            signing_key=CONFIG.get("encryption", {}).get("ec_key"),
        )

        if (
            CONFIG.get("id", {}).get("cert") is not None
            and user.encryption_identity is not None
        ):
            id_keypair = ids._helpers.KeyPair(CONFIG["id"]["key"], CONFIG["id"]["cert"])
            user.restore_identity(id_keypair)
        else:
            logging.info("Registering new identity...")
            import emulated.nac

            vd = emulated.nac.generate_validation_data()
            vd = b64encode(vd).decode()

            user.register(vd)

        # Write config.json
        CONFIG["encryption"] = {
            "rsa_key": user.encryption_identity.encryption_key,
            "ec_key": user.encryption_identity.signing_key,
        }
        CONFIG["id"] = {
            "key": user._id_keypair.key,
            "cert": user._id_keypair.cert,
        }
        CONFIG["auth"] = {
            "key": user._auth_keypair.key,
            "cert": user._auth_keypair.cert,
            "user_id": user.user_id,
            "handles": user.handles,
        }
        CONFIG["push"] = {
            "token": b64encode(user.push_connection.credentials.token).decode(),
            "key": user.push_connection.credentials.private_key,
            "cert": user.push_connection.credentials.cert,
        }

        with open("config.json", "w") as f:
            json.dump(CONFIG, f, indent=4)

        im = imessage.iMessageUser(conn, user)

#INPUT_QUEUE = apns.IncomingQueue()

# def input_thread():
#     from prompt_toolkit import prompt
#     while True:

#         try:
#             msg = prompt('>> ')
#         except:
#             msg = 'quit'
#         INPUT_QUEUE.append(msg)

# threading.Thread(target=input_thread, daemon=True).start()

# print("Type 'help' for help")  

# def fixup_handle(handle):
#     if handle.startswith('tel:+'):
#         return handle
#     elif handle.startswith('mailto:'):
#         return handle
#     elif handle.startswith('tel:'):
#         return 'tel:+' + handle[4:]
#     elif handle.startswith('+'):
#         return 'tel:' + handle
#     # If the handle starts with a number
#     elif handle[0].isdigit():
#         # If the handle is 10 digits, assume it's a US number
#         if len(handle) == 10:
#             return 'tel:+1' + handle
#         # If the handle is 11 digits, assume it's a US number with country code
#         elif len(handle) == 11:
#             return 'tel:+' + handle
#     else: # Assume it's an email
#         return 'mailto:' + handle

# current_participants = []
# current_effect = None
# while True:
#     msg = im.receive()
#     if msg is not None:
#         # print(f'[{msg.sender}] {msg.text}')
#         print(msg.to_string())

#         attachments = msg.attachments()
#         if len(attachments) > 0:
#             attachments_path = f"attachments/{msg.id}/"
#             os.makedirs(attachments_path, exist_ok=True)

#             for attachment in attachments:
#                 with open(attachments_path + attachment.name, "wb") as attachment_file:
#                     attachment_file.write(attachment.versions[0].data())

#             print(f"({len(attachments)} attachment{'s have' if len(attachments) != 1 else ' has'} been downloaded and put "
#                   f"in {attachments_path})")
    
#     if len(INPUT_QUEUE) > 0:
#         msg = INPUT_QUEUE.pop()
#         if msg == '': continue
#         if msg == 'help' or msg == 'h':
#             print('help (h): show this message')
#             print('quit (q): quit')
#             #print('send (s) [recipient] [message]: send a message')
#             print('filter (f) [recipient]: set the current chat')
#             print('effect (e): adds an iMessage effect to the next sent message')
#             print('note: recipient must start with tel: or mailto: and include the country code')
#             print('handle <handle>: set the current handle (for sending messages)')
#             print('\\: escape commands (will be removed from message)')
#         elif msg == 'quit' or msg == 'q':
#             break
#         elif msg == 'effect' or msg == 'e' or msg.startswith("effect ") or msg.startswith("e "):
#             msg = msg.split(" ")
#             if len(msg) < 2 or msg[1] == "":
#                 print("effect [effect namespace]")
#             else:
#                 print(f"next message will be sent with [{msg[1]}]")
#                 current_effect = msg[1]
#         elif msg == 'filter' or msg == 'f' or msg.startswith('filter ') or msg.startswith('f '):
#             # Set the curernt chat
#             msg = msg.split(' ')
#             if len(msg) < 2 or msg[1] == '':
#                 print('filter [recipients]')
#             else:
#                 print(f'Filtering to {[fixup_handle(h) for h in msg[1:]]}')
#                 current_participants = [fixup_handle(h) for h in msg[1:]]
#         elif msg == 'handle' or msg.startswith('handle '):
#             msg = msg.split(' ')
#             if len(msg) < 2 or msg[1] == '':
#                 print('handle [handle]')
#                 print('Available handles:')
#                 for h in user.handles:
#                     if h == user.current_handle:
#                         print(f'\t{h} (current)')
#                     else:
#                         print(f'\t{h}')
#             else:
#                 h = msg[1]
#                 h = fixup_handle(h)
#                 if h in user.handles:
#                     print(f'Using {h} as handle')
#                     user.current_handle = h
#                 else:
#                     print(f'Handle {h} not found')

#         elif current_participants != []:
#             if msg.startswith('\\'):
#                 msg = msg[1:]
#             im.send(imessage.iMessage(
#                 text=msg,
#                 participants=current_participants,
#                 sender=user.current_handle,
#                 effect=current_effect
#             ))
#             current_effect = None
#         else:
#             print('No chat selected, use help for help')

#     time.sleep(0.1)
        
#         # elif msg.startswith('send') or msg.startswith('s'):
#         #     msg = msg.split(' ')
#         #     if len(msg) < 3:
#         #         print('send [recipient] [message]')
#         #     else:
#         #         im.send(imessage.iMessage(
#         #             text=' '.join(msg[2:]),
#         #             participants=[msg[1], user.handles[0]],
#         #             #sender=user.handles[0]
#         #         ))
        
=======

conn.connect(token=safe_b64decode(CONFIG.get("push", {}).get("token")))
conn.set_state(1)
conn.filter(["com.apple.madrid", "com.apple.private.alloy.sms"])

user = ids.IDSUser(conn)

if CONFIG.get("auth", {}).get("cert") is not None:
    auth_keypair = ids._helpers.KeyPair(CONFIG["auth"]["key"], CONFIG["auth"]["cert"])
    user_id = CONFIG["auth"]["user_id"]
    handles = CONFIG["auth"]["handles"]
    user.restore_authentication(auth_keypair, user_id, handles)
else:
    username = input("Username: ")
    password = getpass("Password: ")

    user.authenticate(username, password)

user.encryption_identity = ids.identity.IDSIdentity(
    encryption_key=CONFIG.get("encryption", {}).get("rsa_key"),
    signing_key=CONFIG.get("encryption", {}).get("ec_key"),
)

if (
    CONFIG.get("id", {}).get("cert") is not None
    and user.encryption_identity is not None
):
    id_keypair = ids._helpers.KeyPair(CONFIG["id"]["key"], CONFIG["id"]["cert"])
    user.restore_identity(id_keypair)
else:
    logging.info("Registering new identity...")
    import emulated.nac

    vd = emulated.nac.generate_validation_data()
    vd = b64encode(vd).decode()

    user.register(vd)

logging.info("Waiting for incoming messages...")

# Write config.json
CONFIG["encryption"] = {
    "rsa_key": user.encryption_identity.encryption_key,
    "ec_key": user.encryption_identity.signing_key,
}
CONFIG["id"] = {
    "key": user._id_keypair.key,
    "cert": user._id_keypair.cert,
}
CONFIG["auth"] = {
    "key": user._auth_keypair.key,
    "cert": user._auth_keypair.cert,
    "user_id": user.user_id,
    "handles": user.handles,
}
CONFIG["push"] = {
    "token": b64encode(user.push_connection.token).decode(),
    "key": user.push_connection.private_key,
    "cert": user.push_connection.cert,
}

with open("config.json", "w") as f:
    json.dump(CONFIG, f, indent=4)

im = imessage.iMessageUser(conn, user)

INPUT_QUEUE = apns.IncomingQueue()


def input_thread():
    from prompt_toolkit import prompt

    while True:
        try:
            msg = prompt(">> ")
        except:
            msg = "quit"
        INPUT_QUEUE.append(msg)


threading.Thread(target=input_thread, daemon=True).start()

print("Type 'help' for help")


def fixup_handle(handle):
    if handle.startswith("tel:+"):
        return handle
    elif handle.startswith("mailto:"):
        return handle
    elif handle.startswith("tel:"):
        return "tel:+" + handle[4:]
    elif handle.startswith("+"):
        return "tel:" + handle
    # If the handle starts with a number
    elif handle[0].isdigit():
        # If the handle is 10 digits, assume it's a US number
        if len(handle) == 10:
            return "tel:+1" + handle
        # If the handle is 11 digits, assume it's a US number with country code
        elif len(handle) == 11:
            return "tel:+" + handle
    else:  # Assume it's an email
        return "mailto:" + handle


current_participants = []
sms = False
current_effect = None
while True:
    im.activate_sms()  # We must call this always since SMS could be turned off and on again, and it might have been on before this.
    msg = im.receive()
    if msg is not None:
        # print(f'[{msg.sender}] {msg.text}')
        print(str(msg))

        # attachments = msg.attachments()
        # if len(attachments) > 0:
        #     attachments_path = f"attachments/{msg.id}/"
        #     os.makedirs(attachments_path, exist_ok=True)

        #     for attachment in attachments:
        #         with open(attachments_path + attachment.name, "wb") as attachment_file:
        #             attachment_file.write(attachment.versions[0].data())

        #     print(f"({len(attachments)} attachment{'s have' if len(attachments) != 1 else ' has'} been downloaded and put "
        #           f"in {attachments_path})")

    if len(INPUT_QUEUE) > 0:
        msg = INPUT_QUEUE.pop()
        if msg == "":
            continue
        if msg == "help" or msg == "h":
            print("help (h): show this message")
            print("quit (q): quit")
            # print('send (s) [recipient] [message]: send a message')
            print("filter (f) [recipient]: set the current chat")
            print("effect (e): adds an iMessage effect to the next sent message")
            print(
                "note: recipient must start with tel: or mailto: and include the country code"
            )
            print("handle <handle>: set the current handle (for sending messages)")
            print("\\: escape commands (will be removed from message)")
        elif msg == "quit" or msg == "q":
            break
        elif (
            msg == "effect"
            or msg == "e"
            or msg.startswith("effect ")
            or msg.startswith("e ")
        ):
            msg = msg.split(" ")
            if len(msg) < 2 or msg[1] == "":
                print("effect [effect namespace]")
            else:
                print(f"next message will be sent with [{msg[1]}]")
                current_effect = msg[1]
        elif (
            msg == "filter"
            or msg == "f"
            or msg.startswith("filter ")
            or msg.startswith("f ")
        ):
            # Set the curernt chat
            msg = msg.split(" ")
            if len(msg) < 2 or msg[1] == "":
                print("filter [recipients]")
            else:
                if msg[1] == "sms":
                    print("Filtering to SMS")
                    msg = msg[1:]
                    sms = True
                else:
                    sms = False

                print(f"Filtering to {[fixup_handle(h) for h in msg[1:]]}")
                current_participants = [fixup_handle(h) for h in msg[1:]]
                im._cache_keys(
                    current_participants, "com.apple.madrid"
                )  # Just to make things faster, and to make it error on invalid addresses
        elif msg == "handle" or msg.startswith("handle "):
            msg = msg.split(" ")
            if len(msg) < 2 or msg[1] == "":
                print("handle [handle]")
                print("Available handles:")
                for h in user.handles:
                    if h == user.current_handle:
                        print(f"\t{h} (current)")
                    else:
                        print(f"\t{h}")
            else:
                h = msg[1]
                h = fixup_handle(h)
                if h in user.handles:
                    print(f"Using {h} as handle")
                    user.current_handle = h
                else:
                    print(f"Handle {h} not found")

        elif current_participants != []:
            if msg.startswith("\\"):
                msg = msg[1:]

            if sms:
                import uuid
                m = imessage.SMSReflectedMessage(
                    msg, user.current_handle, current_participants, uuid.uuid4()
                )
            else:
                m = imessage.iMessage.create(im, msg, current_participants)
                m.effect = current_effect

            im.send(m)
            current_effect = None
        else:
            print("No chat selected, use help for help")

    time.sleep(0.1)
>>>>>>> 3904bf9e
<|MERGE_RESOLUTION|>--- conflicted
+++ resolved
@@ -31,8 +31,6 @@
 
 logging.captureWarnings(True)
 
-<<<<<<< HEAD
-=======
 process = Popen(["git", "rev-parse", "HEAD"], stdout=PIPE)
 (commit_hash, err) = process.communicate()
 exit_code = process.wait()
@@ -52,11 +50,6 @@
     if "id" in CONFIG:
         del CONFIG["id"]
 
-conn = apns.APNSConnection(
-    CONFIG.get("push", {}).get("key"), CONFIG.get("push", {}).get("cert")
-)
-
->>>>>>> 3904bf9e
 
 def safe_b64decode(s):
     try:
@@ -64,7 +57,6 @@
     except:
         return None
 
-<<<<<<< HEAD
 async def main():
     # Try and load config.json
     try:
@@ -138,355 +130,4 @@
         with open("config.json", "w") as f:
             json.dump(CONFIG, f, indent=4)
 
-        im = imessage.iMessageUser(conn, user)
-
-#INPUT_QUEUE = apns.IncomingQueue()
-
-# def input_thread():
-#     from prompt_toolkit import prompt
-#     while True:
-
-#         try:
-#             msg = prompt('>> ')
-#         except:
-#             msg = 'quit'
-#         INPUT_QUEUE.append(msg)
-
-# threading.Thread(target=input_thread, daemon=True).start()
-
-# print("Type 'help' for help")  
-
-# def fixup_handle(handle):
-#     if handle.startswith('tel:+'):
-#         return handle
-#     elif handle.startswith('mailto:'):
-#         return handle
-#     elif handle.startswith('tel:'):
-#         return 'tel:+' + handle[4:]
-#     elif handle.startswith('+'):
-#         return 'tel:' + handle
-#     # If the handle starts with a number
-#     elif handle[0].isdigit():
-#         # If the handle is 10 digits, assume it's a US number
-#         if len(handle) == 10:
-#             return 'tel:+1' + handle
-#         # If the handle is 11 digits, assume it's a US number with country code
-#         elif len(handle) == 11:
-#             return 'tel:+' + handle
-#     else: # Assume it's an email
-#         return 'mailto:' + handle
-
-# current_participants = []
-# current_effect = None
-# while True:
-#     msg = im.receive()
-#     if msg is not None:
-#         # print(f'[{msg.sender}] {msg.text}')
-#         print(msg.to_string())
-
-#         attachments = msg.attachments()
-#         if len(attachments) > 0:
-#             attachments_path = f"attachments/{msg.id}/"
-#             os.makedirs(attachments_path, exist_ok=True)
-
-#             for attachment in attachments:
-#                 with open(attachments_path + attachment.name, "wb") as attachment_file:
-#                     attachment_file.write(attachment.versions[0].data())
-
-#             print(f"({len(attachments)} attachment{'s have' if len(attachments) != 1 else ' has'} been downloaded and put "
-#                   f"in {attachments_path})")
-    
-#     if len(INPUT_QUEUE) > 0:
-#         msg = INPUT_QUEUE.pop()
-#         if msg == '': continue
-#         if msg == 'help' or msg == 'h':
-#             print('help (h): show this message')
-#             print('quit (q): quit')
-#             #print('send (s) [recipient] [message]: send a message')
-#             print('filter (f) [recipient]: set the current chat')
-#             print('effect (e): adds an iMessage effect to the next sent message')
-#             print('note: recipient must start with tel: or mailto: and include the country code')
-#             print('handle <handle>: set the current handle (for sending messages)')
-#             print('\\: escape commands (will be removed from message)')
-#         elif msg == 'quit' or msg == 'q':
-#             break
-#         elif msg == 'effect' or msg == 'e' or msg.startswith("effect ") or msg.startswith("e "):
-#             msg = msg.split(" ")
-#             if len(msg) < 2 or msg[1] == "":
-#                 print("effect [effect namespace]")
-#             else:
-#                 print(f"next message will be sent with [{msg[1]}]")
-#                 current_effect = msg[1]
-#         elif msg == 'filter' or msg == 'f' or msg.startswith('filter ') or msg.startswith('f '):
-#             # Set the curernt chat
-#             msg = msg.split(' ')
-#             if len(msg) < 2 or msg[1] == '':
-#                 print('filter [recipients]')
-#             else:
-#                 print(f'Filtering to {[fixup_handle(h) for h in msg[1:]]}')
-#                 current_participants = [fixup_handle(h) for h in msg[1:]]
-#         elif msg == 'handle' or msg.startswith('handle '):
-#             msg = msg.split(' ')
-#             if len(msg) < 2 or msg[1] == '':
-#                 print('handle [handle]')
-#                 print('Available handles:')
-#                 for h in user.handles:
-#                     if h == user.current_handle:
-#                         print(f'\t{h} (current)')
-#                     else:
-#                         print(f'\t{h}')
-#             else:
-#                 h = msg[1]
-#                 h = fixup_handle(h)
-#                 if h in user.handles:
-#                     print(f'Using {h} as handle')
-#                     user.current_handle = h
-#                 else:
-#                     print(f'Handle {h} not found')
-
-#         elif current_participants != []:
-#             if msg.startswith('\\'):
-#                 msg = msg[1:]
-#             im.send(imessage.iMessage(
-#                 text=msg,
-#                 participants=current_participants,
-#                 sender=user.current_handle,
-#                 effect=current_effect
-#             ))
-#             current_effect = None
-#         else:
-#             print('No chat selected, use help for help')
-
-#     time.sleep(0.1)
-        
-#         # elif msg.startswith('send') or msg.startswith('s'):
-#         #     msg = msg.split(' ')
-#         #     if len(msg) < 3:
-#         #         print('send [recipient] [message]')
-#         #     else:
-#         #         im.send(imessage.iMessage(
-#         #             text=' '.join(msg[2:]),
-#         #             participants=[msg[1], user.handles[0]],
-#         #             #sender=user.handles[0]
-#         #         ))
-        
-=======
-
-conn.connect(token=safe_b64decode(CONFIG.get("push", {}).get("token")))
-conn.set_state(1)
-conn.filter(["com.apple.madrid", "com.apple.private.alloy.sms"])
-
-user = ids.IDSUser(conn)
-
-if CONFIG.get("auth", {}).get("cert") is not None:
-    auth_keypair = ids._helpers.KeyPair(CONFIG["auth"]["key"], CONFIG["auth"]["cert"])
-    user_id = CONFIG["auth"]["user_id"]
-    handles = CONFIG["auth"]["handles"]
-    user.restore_authentication(auth_keypair, user_id, handles)
-else:
-    username = input("Username: ")
-    password = getpass("Password: ")
-
-    user.authenticate(username, password)
-
-user.encryption_identity = ids.identity.IDSIdentity(
-    encryption_key=CONFIG.get("encryption", {}).get("rsa_key"),
-    signing_key=CONFIG.get("encryption", {}).get("ec_key"),
-)
-
-if (
-    CONFIG.get("id", {}).get("cert") is not None
-    and user.encryption_identity is not None
-):
-    id_keypair = ids._helpers.KeyPair(CONFIG["id"]["key"], CONFIG["id"]["cert"])
-    user.restore_identity(id_keypair)
-else:
-    logging.info("Registering new identity...")
-    import emulated.nac
-
-    vd = emulated.nac.generate_validation_data()
-    vd = b64encode(vd).decode()
-
-    user.register(vd)
-
-logging.info("Waiting for incoming messages...")
-
-# Write config.json
-CONFIG["encryption"] = {
-    "rsa_key": user.encryption_identity.encryption_key,
-    "ec_key": user.encryption_identity.signing_key,
-}
-CONFIG["id"] = {
-    "key": user._id_keypair.key,
-    "cert": user._id_keypair.cert,
-}
-CONFIG["auth"] = {
-    "key": user._auth_keypair.key,
-    "cert": user._auth_keypair.cert,
-    "user_id": user.user_id,
-    "handles": user.handles,
-}
-CONFIG["push"] = {
-    "token": b64encode(user.push_connection.token).decode(),
-    "key": user.push_connection.private_key,
-    "cert": user.push_connection.cert,
-}
-
-with open("config.json", "w") as f:
-    json.dump(CONFIG, f, indent=4)
-
-im = imessage.iMessageUser(conn, user)
-
-INPUT_QUEUE = apns.IncomingQueue()
-
-
-def input_thread():
-    from prompt_toolkit import prompt
-
-    while True:
-        try:
-            msg = prompt(">> ")
-        except:
-            msg = "quit"
-        INPUT_QUEUE.append(msg)
-
-
-threading.Thread(target=input_thread, daemon=True).start()
-
-print("Type 'help' for help")
-
-
-def fixup_handle(handle):
-    if handle.startswith("tel:+"):
-        return handle
-    elif handle.startswith("mailto:"):
-        return handle
-    elif handle.startswith("tel:"):
-        return "tel:+" + handle[4:]
-    elif handle.startswith("+"):
-        return "tel:" + handle
-    # If the handle starts with a number
-    elif handle[0].isdigit():
-        # If the handle is 10 digits, assume it's a US number
-        if len(handle) == 10:
-            return "tel:+1" + handle
-        # If the handle is 11 digits, assume it's a US number with country code
-        elif len(handle) == 11:
-            return "tel:+" + handle
-    else:  # Assume it's an email
-        return "mailto:" + handle
-
-
-current_participants = []
-sms = False
-current_effect = None
-while True:
-    im.activate_sms()  # We must call this always since SMS could be turned off and on again, and it might have been on before this.
-    msg = im.receive()
-    if msg is not None:
-        # print(f'[{msg.sender}] {msg.text}')
-        print(str(msg))
-
-        # attachments = msg.attachments()
-        # if len(attachments) > 0:
-        #     attachments_path = f"attachments/{msg.id}/"
-        #     os.makedirs(attachments_path, exist_ok=True)
-
-        #     for attachment in attachments:
-        #         with open(attachments_path + attachment.name, "wb") as attachment_file:
-        #             attachment_file.write(attachment.versions[0].data())
-
-        #     print(f"({len(attachments)} attachment{'s have' if len(attachments) != 1 else ' has'} been downloaded and put "
-        #           f"in {attachments_path})")
-
-    if len(INPUT_QUEUE) > 0:
-        msg = INPUT_QUEUE.pop()
-        if msg == "":
-            continue
-        if msg == "help" or msg == "h":
-            print("help (h): show this message")
-            print("quit (q): quit")
-            # print('send (s) [recipient] [message]: send a message')
-            print("filter (f) [recipient]: set the current chat")
-            print("effect (e): adds an iMessage effect to the next sent message")
-            print(
-                "note: recipient must start with tel: or mailto: and include the country code"
-            )
-            print("handle <handle>: set the current handle (for sending messages)")
-            print("\\: escape commands (will be removed from message)")
-        elif msg == "quit" or msg == "q":
-            break
-        elif (
-            msg == "effect"
-            or msg == "e"
-            or msg.startswith("effect ")
-            or msg.startswith("e ")
-        ):
-            msg = msg.split(" ")
-            if len(msg) < 2 or msg[1] == "":
-                print("effect [effect namespace]")
-            else:
-                print(f"next message will be sent with [{msg[1]}]")
-                current_effect = msg[1]
-        elif (
-            msg == "filter"
-            or msg == "f"
-            or msg.startswith("filter ")
-            or msg.startswith("f ")
-        ):
-            # Set the curernt chat
-            msg = msg.split(" ")
-            if len(msg) < 2 or msg[1] == "":
-                print("filter [recipients]")
-            else:
-                if msg[1] == "sms":
-                    print("Filtering to SMS")
-                    msg = msg[1:]
-                    sms = True
-                else:
-                    sms = False
-
-                print(f"Filtering to {[fixup_handle(h) for h in msg[1:]]}")
-                current_participants = [fixup_handle(h) for h in msg[1:]]
-                im._cache_keys(
-                    current_participants, "com.apple.madrid"
-                )  # Just to make things faster, and to make it error on invalid addresses
-        elif msg == "handle" or msg.startswith("handle "):
-            msg = msg.split(" ")
-            if len(msg) < 2 or msg[1] == "":
-                print("handle [handle]")
-                print("Available handles:")
-                for h in user.handles:
-                    if h == user.current_handle:
-                        print(f"\t{h} (current)")
-                    else:
-                        print(f"\t{h}")
-            else:
-                h = msg[1]
-                h = fixup_handle(h)
-                if h in user.handles:
-                    print(f"Using {h} as handle")
-                    user.current_handle = h
-                else:
-                    print(f"Handle {h} not found")
-
-        elif current_participants != []:
-            if msg.startswith("\\"):
-                msg = msg[1:]
-
-            if sms:
-                import uuid
-                m = imessage.SMSReflectedMessage(
-                    msg, user.current_handle, current_participants, uuid.uuid4()
-                )
-            else:
-                m = imessage.iMessage.create(im, msg, current_participants)
-                m.effect = current_effect
-
-            im.send(m)
-            current_effect = None
-        else:
-            print("No chat selected, use help for help")
-
-    time.sleep(0.1)
->>>>>>> 3904bf9e
+        im = imessage.iMessageUser(conn, user)